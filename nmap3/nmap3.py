#  nmap3.py
#
#  Copyright 2019 Wangolo Joel <wangolo@ldap.testlumiotic.com>
#
#  This program is free software; you can redistribute it and/or modify
#  it under the terms of the GNU General Public License as published by
#  the Free Software Foundation; either version 2 of the License, or
#  (at your option) any later version.
#
#  This program is distributed in the hope that it will be useful,
#  but WITHOUT ANY WARRANTY; without even the implied warranty of
#  MERCHANTABILITY or FITNESS FOR A PARTICULAR PURPOSE.  See the
#  GNU General Public License for more details.
#
#  You should have received a copy of the GNU General Public License
#  along with this program; if not, write to the Free Software
#  Foundation, Inc., 51 Franklin Street, Fifth Floor, Boston,
#  MA 02110-1301, USA.
#
#

import csv
import io
import os
import re
import shlex
import subprocess
import sys
import simplejson as json
import argparse
from xml.etree import ElementTree as ET
from xml.etree.ElementTree import ParseError
from nmap3.nmapparser import NmapCommandParser
from nmap3.utils import get_nmap_path, user_is_root
from nmap3.exceptions import NmapNotInstalledError, NmapXMLParserError, NmapExecutionError
import xml

__author__ = 'Wangolo Joel (inquiry@nmapper.com)'
__version__ = '1.4.9'
__last_modification__ = 'Jan/14/2022'

OS_TYPE = sys.platform

class Nmap(object):
    """
    This nmap class allows us to use the nmap port scanner tool from within python
    by calling nmap3.Nmap()
    """

    def __init__(self, enable_ipv6=False, path=None):
        """
        Module initialization

        :param path: Path where nmap is installed on a user system. On linux system it's typically on /usr/bin/nmap.
        """

        self.nmaptool = path if path else get_nmap_path()
        self.default_args = "{nmap}  {outarg}  -  {enable_ipv6}"
        self.maxport = 65389
        self.target = ""
        self.top_ports = dict()
        self.parser = NmapCommandParser(None)
        self.raw_ouput = None
        self.as_root = False
        self.enable_ipv6 = enable_ipv6

    def require_root(self, required=True):
        """
        Call this method to add "sudo" in front of nmap call
        """
        self.as_root = required

    def default_command(self):
        """
        Returns the default nmap command
        that will be chained with all others
        eg nmap -oX -
        """
        if self.as_root:
            return self.default_command_privileged()
<<<<<<< HEAD
        return self.default_args.format(nmap=self.nmaptool, outarg="-oX")
=======

        if self.enable_ipv6:
            return self.default_args.format(nmap=self.nmaptool, outarg="-oX", enable_ipv6="-6")
        else:
            return self.default_args.format(nmap=self.nmaptool, outarg="-oX")
>>>>>>> 1c60dff9

    def default_command_privileged(self):
        """
        Commands that require root privileges
        """
        if OS_TYPE == 'win32':
            # Elevate privileges and return nmap command
            # For windows now is not fully supported so just return the default
            return self.default_command()
        else:
            if self.enable_ipv6:
                return self.default_args.format(nmap=self.nmaptool, outarg="-oX", enable_ipv6="-6")
            else:
                return self.default_args.format(nmap=self.nmaptool, outarg="-oX")

    def nmap_version(self):
        """
        Returns nmap version and build details
        """
        # nmap version output is not available in XML format (eg. -oX -)
        output = self.run_command([self.nmaptool, '--version'])
        version_data = {}
        for line in output.splitlines():
            if line.startswith('Nmap version '):
                version_string = line.split(' ')[2]
                version_data['nmap'] = tuple([int(_) for _ in version_string.split('.')])
            elif line.startswith('Compiled with:'):
                compiled_with = line.split(':')[1].strip()
                version_data['compiled_with'] = tuple(compiled_with.split(' '))
            elif line.startswith('Compiled without:'):
                compiled_without = line.split(':')[1].strip()
                version_data['compiled_without'] = tuple(compiled_without.split(' '))
            elif line.startswith('Available nsock engines:'):
                nsock_engines = line.split(':')[1].strip()
                version_data['nsock_engines'] = tuple(nsock_engines.split(' '))
        return version_data

    # Unique method for repetitive tasks - Use of 'target' variable instead of 'host' or 'subnet' - no need to make difference between 2 strings that are used for the same purpose
    def scan_command(self, target, arg, args=None, timeout=None):
        self.target == target

        command_args = "{target}  {default}".format(target=target, default=arg)
        scancommand = self.default_command() + command_args
        if (args):
            scancommand += " {0}".format(args)

        scan_shlex = shlex.split(scancommand)
        output = self.run_command(scan_shlex, timeout=timeout)
        xml_root = self.get_xml_et(output)

        return xml_root

    def scan_top_ports(self, target, default=10, args=None, timeout=None):
        """
        Perform nmap's top ports scan

        :param: target can be IP or domain
        :param: default is the default top port

        This top port requires root previledges
        """
        if (default > self.maxport):
            raise ValueError("Port can not be greater than default 65389")
        self.target = target

        if (args):
            assert (isinstance(args, str)), "Expected string got {0} instead".format(type(args))

        top_port_args = " {target} --top-ports {default}".format(target=target, default=default)
        scan_command = self.default_command() + top_port_args
        if (args):
            scan_command += " {0}".format(args)
        scan_shlex = shlex.split(scan_command)

        # Run the command and get the output
        output = self.run_command(scan_shlex, timeout=timeout)
        if not output:
            # Probaby and error was raise
            raise ValueError("Unable to perform requested command")

        # Begin parsing the xml response
        xml_root = self.get_xml_et(output)
        self.top_ports = self.parser.filter_top_ports(xml_root)
        return self.top_ports

    def nmap_dns_brute_script(self, target, dns_brute="--script dns-brute.nse", timeout=None):
        """
        Perform nmap scan using the dns-brute script

        :param: target can be IP or domain
        :param: default is the default top port

        nmap -oX - nmmapper.com --script dns-brute.nse
        """
        self.target = target

        dns_brute_args = "{target}  {default}".format(target=target, default=dns_brute)

        dns_brute_command = self.default_command() + dns_brute_args
        dns_brute_shlex = shlex.split(dns_brute_command)  # prepare it for popen

        # Run the command and get the output
        output = self.run_command(dns_brute_shlex, timeout=timeout)

        # Begin parsing the xml response
        xml_root = self.get_xml_et(output)
        subdomains = self.parser.filter_subdomains(xml_root)
        return subdomains

    def nmap_version_detection(self, target, arg="-sV", args=None, timeout=None):
        """
        Perform nmap scan using the dns-brute script

        :param: target can be IP or domain

        nmap -oX - nmmapper.com --script dns-brute.nse
        """
        xml_root = self.scan_command(target=target, arg=arg, args=args, timeout=timeout)
        services = self.parser.filter_top_ports(xml_root)
        return services

    # Using of basic options for stealth scan
    @user_is_root
    def nmap_stealth_scan(self, target, arg="-Pn -sZ", args=None):
        """
        nmap -oX - nmmapper.com -Pn -sZ
        """
        xml_root = self.scan_command(target=target, arg=arg, args=args)
        self.top_ports = self.parser.filter_top_ports(xml_root)
        return self.top_ports

    def nmap_detect_firewall(self, target, arg="-sA", args=None):  # requires root
        """
        nmap -oX - nmmapper.com -sA
        @ TODO
        """
        xml_root = self.scan_command(target=target, arg=arg, args=args)
        # TODO

    @user_is_root
    def nmap_os_detection(self, target, arg="-O", args=None):  # requires root
        """
        nmap -oX - nmmapper.com -O
        NOTE: Requires root
        """
        xml_root = self.scan_command(target=target, arg=arg, args=args)
        results = self.parser.os_identifier_parser(xml_root)
        return results

    def nmap_subnet_scan(self, target, arg="-p-", args=None):  # requires root
        """
        nmap -oX - nmmapper.com -p-
        NOTE: Requires root
        """
        xml_root = self.scan_command(target=target, arg=arg, args=args)
        results = self.parser.filter_top_ports(xml_root)
        return results

    def nmap_list_scan(self, target, arg="-sL", args=None):  # requires root
        """
        The list scan is a degenerate form of target discovery that simply lists each target of the network(s)
        specified, without sending any packets to the target targets.

        NOTE: /usr/bin/nmap  -oX  -  192.168.178.1/24  -sL
        """
        self.target = target
        xml_root = self.scan_command(target=target, arg=arg, args=args)
        results = self.parser.filter_top_ports(xml_root)
        return results

    def run_command(self, cmd, timeout=None):
        """
        Runs the nmap command using popen

        @param: cmd--> the command we want run eg /usr/bin/nmap -oX -  nmmapper.com --top-ports 10
        @param: timeout--> command subprocess timeout in seconds.
        """
        if (os.path.exists(self.nmaptool)):
            sub_proc = subprocess.Popen(cmd, stdout=subprocess.PIPE, stderr=subprocess.PIPE)
            try:
                output, errs = sub_proc.communicate(timeout=timeout)
            except Exception as e:
                sub_proc.kill()
                raise (e)
            else:
                if 0 != sub_proc.returncode:
                    raise NmapExecutionError('Error during command: "' + ' '.join(cmd) + '"\n\n' + errs.decode('utf8'))

                # Response is bytes so decode the output and return
                return output.decode('utf8').strip()
        else:
            raise NmapNotInstalledError()

    def get_xml_et(self, command_output):
        """
        @ return xml ET
        """
        try:
            self.raw_ouput = command_output
            return ET.fromstring(command_output)
        except ParseError:
            raise NmapXMLParserError()


class NmapScanTechniques(Nmap):
    """
    Extends Nmap to include nmap commands
    with different scan techniques

    This scan techniques include

    1) TCP SYN Scan (-sS)
    2) TCP connect() scan (-sT)
    3) FIN Scan (-sF)
    4) Ping Scan (-sP)
    5) Idle Scan (-sI)
    """

    def __init__(self, path=None):
        super(NmapScanTechniques, self).__init__(path=path)

        self.sync_scan = "-sS"
        self.tcp_connt = "-sT"
        self.fin_scan = "-sF"
        self.ping_scan = "-sP"
        self.idle_scan = "-sL"
        self.udp_scan = "-sU"
        self.parser = NmapCommandParser(None)

    # Unique method for repetitive tasks - Use of 'target' variable instead of 'host' or 'subnet' - no need to make difference between 2 strings that are used for the same purpose. Creating a scan template as a switcher
    def scan_command(self, scan_type, target, args, timeout=None):
        def tpl(i):
            scan_template = {
                1: self.fin_scan,
                2: self.sync_scan,
                3: self.tcp_connt,
                4: self.ping_scan,
                5: self.idle_scan,
                6: self.udp_scan
            }

            return scan_template.get(i)

        for i in range(1, 7):
            if scan_type == tpl(i):
                scan = " {target} {default}".format(target=target, default=scan_type)
                scan_type_command = self.default_command() + scan

                if (args):
                    scan_type_command += " {0}".format(args)

                scan_shlex = shlex.split(scan_type_command)

                # Use the ping scan parser
                output = self.run_command(scan_shlex, timeout=timeout)
                xml_root = self.get_xml_et(output)

        return xml_root

    def nmap_fin_scan(self, target, args=None):
        """
        Perform scan using nmap's fin scan

        @cmd nmap -sF 192.168.178.1

        """
        self.require_root()

        xml_root = self.scan_command(self.fin_scan, target=target, args=args)
        results = self.parser.filter_top_ports(xml_root)
        return results

    def nmap_syn_scan(self, target, args=None):
        """
        Perform syn scan on this given
        target

        @cmd nmap -sS 192.168.178.1
        """
        self.require_root()
        xml_root = self.scan_command(self.sync_scan, target=target, args=args)
        results = self.parser.filter_top_ports(xml_root)
        return results

    def nmap_tcp_scan(self, target, args=None):
        """
        Scan target using the nmap tcp connect

        @cmd nmap -sT 192.168.178.1
        """
        if (args):
            assert (isinstance(args, str)), "Expected string got {0} instead".format(type(args))
        xml_root = self.scan_command(self.tcp_connt, target=target, args=args)
        results = self.parser.filter_top_ports(xml_root)
        return results

    def nmap_udp_scan(self, target, args=None):
        """
        Scan target using the nmap tcp connect

        @cmd nmap -sU 192.168.178.1
        """
        self.require_root()

        if (args):
            assert (isinstance(args, str)), "Expected string got {0} instead".format(type(args))
        xml_root = self.scan_command(self.udp_scan, target=target, args=args)
        results = self.parser.filter_top_ports(xml_root)
        return results

    def nmap_ping_scan(self, target, args=None):
        """
        Scan target using nmaps' ping scan

        @cmd nmap -sP 192.168.178.1
        """
        xml_root = self.scan_command(self.ping_scan, target=target, args=args)
        results = self.parser.filter_top_ports(xml_root)
        return results

    def nmap_idle_scan(self, target, args=None):
        """
        Using nmap idle_scan

        @cmd nmap -sL 192.168.178.1
        """
        xml_root = self.scan_command(self.idle_scan, target=target, args=args)
        results = self.parser.filter_top_ports(xml_root)
        return results


class NmapHostDiscovery(Nmap):
    """
    This object will perform host discovery

    1) Only port scan    (-Pn)
    2) Only host discover    (-sn)
    3) Arp discovery on a local network  (-PR)
    4) Disable DNS resolution    (-n)
    """

    def __init__(self, path=None):
        super(NmapHostDiscovery, self).__init__(path=path)

        self.port_scan_only = "-Pn"
        self.no_port_scan = "-sn"
        self.arp_discovery = "-PR"
        self.disable_dns = "-n"
        self.parser = NmapCommandParser(None)

    def scan_command(self, scan_type, target, args, timeout=None):
        def tpl(i):
            scan_template = {
                1: self.port_scan_only,
                2: self.no_port_scan,
                3: self.arp_discovery,
                4: self.disable_dns
            }

            return scan_template.get(i)

        for i in range(1, 5):
            if scan_type == tpl(i):
                scan = " {target} {default}".format(target=target, default=scan_type)
                scan_type_command = self.default_command() + scan

                if (args):
                    scan_type_command += " {0}".format(args)

                scan_shlex = shlex.split(scan_type_command)

                # Use the ping scan parser
                output = self.run_command(scan_shlex, timeout=timeout)
                xml_root = self.get_xml_et(output)

        return xml_root

    def nmap_portscan_only(self, target, args=None):
        """
        Scan target using the nmap tcp connect

        @cmd nmap -Pn 192.168.178.1
        """
        xml_root = self.scan_command(self.port_scan_only, target=target, args=args)
        results = self.parser.filter_top_ports(xml_root)
        return results

    def nmap_no_portscan(self, target, args=None):
        """
        Scan target using the nmap tcp connect

        @cmd nmap -sn 192.168.178.1
        """
        if (args):
            assert (isinstance(args, str)), "Expected string got {0} instead".format(type(args))
        xml_root = self.scan_command(self.no_port_scan, target=target, args=args)
        results = self.parser.filter_top_ports(xml_root)
        return results

    def nmap_arp_discovery(self, target, args=None):
        """
        Scan target using the nmap tcp connect
        @cmd nmap -PR 192.168.178.1
        """
        if (args):
            assert (isinstance(args, str)), "Expected string got {0} instead".format(type(args))
        xml_root = self.scan_command(self.arp_discovery, target=target, args=args)
        results = self.parser.filter_top_ports(xml_root)
        return results

    def nmap_disable_dns(self, target, args=None):
        """
        Scan target using the nmap tcp connect
        @cmd nmap -n 192.168.178.1
        """
        if (args):
            assert (isinstance(args, str)), "Expected string got {0} instead".format(type(args))
        xml_root = self.scan_command(self.disable_dns, target=target, args=args)
        results = self.parser.filter_top_ports(xml_root)
        return results


if __name__ == "__main__":
    parser = argparse.ArgumentParser(prog="Python3 nmap")
    parser.add_argument('-d', '--d', help='Help', required=True)
    args = parser.parse_args()
    
    #nmap = nmap3.NmapScanTechniques()
    nmap = NmapHostDiscovery()
    result = nmap.nmap_portscan_only(target='127.0.0.1', args="-6")
    print(json.dumps(result, indent=4, sort_keys=True))<|MERGE_RESOLUTION|>--- conflicted
+++ resolved
@@ -30,9 +30,14 @@
 import argparse
 from xml.etree import ElementTree as ET
 from xml.etree.ElementTree import ParseError
-from nmap3.nmapparser import NmapCommandParser
-from nmap3.utils import get_nmap_path, user_is_root
-from nmap3.exceptions import NmapNotInstalledError, NmapXMLParserError, NmapExecutionError
+from nmapparser import NmapCommandParser
+from utils import get_nmap_path, user_is_root
+from exceptions import NmapNotInstalledError, NmapXMLParserError, NmapExecutionError
+
+#from nmap3.nmapparser import NmapCommandParser
+#from nmap3.utils import get_nmap_path, user_is_root
+#from nmap3.exceptions import NmapNotInstalledError, NmapXMLParserError, NmapExecutionError
+
 import xml
 
 __author__ = 'Wangolo Joel (inquiry@nmapper.com)'
@@ -47,7 +52,7 @@
     by calling nmap3.Nmap()
     """
 
-    def __init__(self, enable_ipv6=False, path=None):
+    def __init__(self, path=None):
         """
         Module initialization
 
@@ -55,14 +60,13 @@
         """
 
         self.nmaptool = path if path else get_nmap_path()
-        self.default_args = "{nmap}  {outarg}  -  {enable_ipv6}"
+        self.default_args = "{nmap}  {outarg}  -  "
         self.maxport = 65389
         self.target = ""
         self.top_ports = dict()
         self.parser = NmapCommandParser(None)
         self.raw_ouput = None
         self.as_root = False
-        self.enable_ipv6 = enable_ipv6
 
     def require_root(self, required=True):
         """
@@ -78,15 +82,7 @@
         """
         if self.as_root:
             return self.default_command_privileged()
-<<<<<<< HEAD
         return self.default_args.format(nmap=self.nmaptool, outarg="-oX")
-=======
-
-        if self.enable_ipv6:
-            return self.default_args.format(nmap=self.nmaptool, outarg="-oX", enable_ipv6="-6")
-        else:
-            return self.default_args.format(nmap=self.nmaptool, outarg="-oX")
->>>>>>> 1c60dff9
 
     def default_command_privileged(self):
         """
@@ -97,10 +93,7 @@
             # For windows now is not fully supported so just return the default
             return self.default_command()
         else:
-            if self.enable_ipv6:
-                return self.default_args.format(nmap=self.nmaptool, outarg="-oX", enable_ipv6="-6")
-            else:
-                return self.default_args.format(nmap=self.nmaptool, outarg="-oX")
+            return self.default_args.format(nmap=self.nmaptool, outarg="-oX")
 
     def nmap_version(self):
         """
@@ -514,7 +507,6 @@
     parser.add_argument('-d', '--d', help='Help', required=True)
     args = parser.parse_args()
     
-    #nmap = nmap3.NmapScanTechniques()
-    nmap = NmapHostDiscovery()
-    result = nmap.nmap_portscan_only(target='127.0.0.1', args="-6")
+    nmap = Nmap()
+    result = nmap.scan_top_ports(target='127.0.0.1')
     print(json.dumps(result, indent=4, sort_keys=True))