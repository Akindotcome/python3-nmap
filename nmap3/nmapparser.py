#  nmap3.py
#  
#  Copyright 2019 Wangolo Joel <wangolo@ldap.testlumiotic.com>
#  
#  This program is free software; you can redistribute it and/or modify
#  it under the terms of the GNU General Public License as published by
#  the Free Software Foundation; either version 2 of the License, or
#  (at your option) any later version.
#  
#  This program is distributed in the hope that it will be useful,
#  but WITHOUT ANY WARRANTY; without even the implied warranty of
#  MERCHANTABILITY or FITNESS FOR A PARTICULAR PURPOSE.  See the
#  GNU General Public License for more details.
#  
#  You should have received a copy of the GNU General Public License
#  along with this program; if not, write to the Free Software
#  Foundation, Inc., 51 Franklin Street, Fifth Floor, Boston,
#  MA 02110-1301, USA.
#  
#  
import csv
import io
import os
import re
import shlex
import subprocess
import sys
from xml.etree import ElementTree as ET

class NmapCommandParser(object):
    """
    Object for parsing the xml results
    
    Each function below will correspond to the parse
    for each nmap command or option.
    """
    def __init__(self, xml_et):
        self.xml_et = xml_et
        self.xml_root = None
        
<<<<<<< HEAD
=======
    def parse_nmap_listscan(self, xml_root):
        """
        Performs parsin for nmap listscan xml rests
        @ return DICT
        """
        host_list = []
        try:
            
            if not xml_root:
                return host_list
            self.xml_root == xml_root
            
            hosts = xml_root.findall("host")
            for host in hosts:
                attrib = dict()

                if host.find("status") is not None:
                    attrib = host.find("status").attrib

                if host.find("address") is not None:
                    for attr in host.find("address").attrib:
                        attrib[attr]=host.find("address").attrib.get(attr)
                        
                host_list.append(attrib)
            return host_list
            
        except Exception:
            return host_list
            
    def parse_nmap_subnetscan(self, xml_root):
        """
        Performs parsin for nmap listscan xml rests
        @ return DICT
        """
        host_list = []
        try:
            
            if not xml_root:
                return host_list
            self.xml_root == xml_root
            
            hosts = xml_root.findall("host")
            
            for host in hosts:
                attrib = host.find("address").attrib
                ports = []
                
                if host.find("hostnames") is not None:
                    for hn in host.find("hostnames").findall("hostname"):
                        attrib["hostname"]=hn.attrib.get("name")
                        attrib["ptr"]=hn.attrib.get("type")
                
                if host.find("ports") is not None:
                    for port in host.find("ports").findall("port"):
                        port_attrib = port.attrib
                        ports.append(
                            {
                                "port": port_attrib.get("portid"),
                                "protocol": port_attrib.get("protocol"),
                                "state": port.find("state").attrib.get("state"),
                                "scripts": self.parse_scripts(port.findall('script')) if port.findall('script') is not None else []
                            }
                        )
                        
                attrib["ports"]=ports
                
                host_list.append(attrib)
            return host_list
            
        except Exception as e:
            raise 
            return host_list
        
    def parse_nmap_pingscan(self, xml_root):
        """
        Performs parsing for nmap pingscan xml rests
        @ return DICT
        """
        ping_status_list = []
        try:
            
            if not xml_root:
                return host_list
            self.xml_root == xml_root
            
            for host in xml_root.findall("host"):
                host_ping_status = dict()
                if(host):
                    host_ping_status = host.find('status').attrib
                    address = []
                    hostname = []
                    
                    for addr in host.findall("address"):
                        address.append(addr.attrib)
                    host_ping_status["addresses"]=address
                    
                    if host.find("hostnames") is not None:
                        for host_n in host.find("hostnames").findall("hostname"):
                            hostname.append(host_n.attrib)
                    host_ping_status["hostname"]=hostname
                ping_status_list.append(host_ping_status)
            return ping_status_list
        except Exception as e:
            raise
            
    def parse_nmap_idlescan(self, xml_root):
        """
        Performs parsing for nmap idlescan xml rests
        @ return DICT
        """
        idle_scan = dict()
        try:
            
            if not xml_root:
                return host_list
            self.xml_root == xml_root
            host = xml_root.find("host")
            
            if host is not None:
                address = []
                hostname = []
                ports = []
                
                for addr in host.findall("address"):
                    address.append(addr.attrib)
                idle_scan["addresses"]=address
                
                if host.find("hostnames") is not None:
                    for host_n in host.find("hostnames").findall("hostname"):
                        hostname.append(host_n.attrib)
                idle_scan["hostname"]=hostname
                
                port = host.find("ports")
                port_dict = dict()
                
                if port is not None:
                    for open_ports in port.findall("port"):
                        port_dict = open_ports.attrib
                        
                        if open_ports.find('state') is not None:
                            port_dict['state']=open_ports.find('state').attrib
                            
                        if open_ports.find('service') is not None:
                            port_dict['service']=open_ports.find('service').attrib

                        if port.findall('script') is not None:
                            open_ports['scripts'] = self.parse_scripts(port.findall('script'))
                            
                idle_scan["ports"]=port_dict
                
            return idle_scan
        except Exception as e:
            raise
        
>>>>>>> 02faf50b
    def filter_subdomains(self, xmlroot):
        """
        Given the xmlroot return the all the ports that are open from 
        that tree
        """
        try:
            subdomains_list = []
            
            scanned_host = xmlroot.find("host")
            if scanned_host is not None:
                hostscript = scanned_host.find("hostscript")
                
                script = None
                first_table = None
                final_result_table = None
                
                if hostscript is not None:
                    script = hostscript.find("script")
                    
                if hostscript is not None:
                    first_table = script.find("table")
                    
                if first_table is not None:
                    final_result_table = first_table.findall("table")
                
                if final_result_table is not None:
                    for table in final_result_table:
                        script_results = dict()
                        elem = table.findall("elem")
                        
                        if(len(elem) >= 2):
                            script_results[elem[0].attrib["key"]] = elem[0].text
                            script_results[elem[1].attrib["key"]] = elem[1].text
                            subdomains_list.append(script_results)

        except Exception as e:
            raise(e)
        else:
            return subdomains_list
            
    def filter_top_ports(self, xmlroot):
        """
        Given the xmlroot return the all the ports that are open from
        that tree
        """
        try:
            port_result_dict = {}
            
            scanned_host = xmlroot.findall("host")
            stats = xmlroot.attrib
            
            for hosts in scanned_host:
                address = hosts.find("address").get("addr")
                port_result_dict[address]={} # A little trick to avoid errors
                
<<<<<<< HEAD
                port_result_dict[address]["osmatch"]=self.parse_os(hosts)
                port_result_dict[address]["ports"] = self.parse_ports(hosts)
                port_result_dict[address]["hostname"] = self.parse_hostnames(hosts)
                port_result_dict[address]["macaddress"] = self.parse_mac_address(hosts)
                port_result_dict[address]["state"] = self.get_hostname_state(hosts)
=======
                ports = hosts.find("ports").findall("port")
                port_results =[]
                
                for port in ports:
                    open_ports = {}
                    open_ports["host"]=address
                    for key in port.attrib:
                        open_ports[key]=port.attrib.get(key)
                        
                    if port.find('state') is not None:
                        for key in port.find('state').attrib:
                            open_ports[key]=port.find("state").attrib.get(key)

                    if port.find("service") is not None:
                        open_ports["service"]=port.find("service").attrib

                    if port.findall('script') is not None:
                        open_ports['scripts'] = self.parse_scripts(port.findall('script'))

                    port_results.append(open_ports)
                port_result_dict[address]=port_results
>>>>>>> 02faf50b
                
            port_result_dict["stats"]=stats
            port_result_dict["runtime"]=self.parse_runtime(xmlroot)
            port_result_dict["totals"]=self.total_hosts(xmlroot)
            
        except Exception as e:
            raise(e)
        else:
            return port_result_dict
    
    def os_identifier_parser(self, xmlroot):
        """
        Parser for identified os
        """
        try:
            os_identified = []
            os_dict = {}
            hosts = xmlroot.findall("host")
            stats = xmlroot.attrib
            
<<<<<<< HEAD
            for host in hosts:
                address = host.find("address").get("addr")
                os_dict[address]={}
=======
            for hosts in scanned_host:
                address = hosts.find("address").get("addr")
                
                ports = hosts.find("ports").findall("extraports")
                port_results =[]
                
                for port in ports:
                    open_ports = {}
                    open_ports["host"]=address
                    for key in port.attrib:
                        open_ports[key]=port.attrib.get(key)
                    
                    if port.find("extrareasons") is not None:
                        for extra in port.findall("extrareasons"):
                            open_ports["extrareasons"]=extra.attrib

                    if port.findall('script') is not None:
                        open_ports['scripts'] = self.parse_scripts(port.findall('script'))
                            
                    port_results.append(open_ports)
                port_result_dict[address]=port_results
>>>>>>> 02faf50b
                
                os_dict[address]["osmatch"]=self.parse_os(host)
                os_dict[address]["ports"] = self.parse_ports(host)
                os_dict[address]["hostname"] = self.parse_hostnames(host)
                os_dict[address]["macaddress"] = self.parse_mac_address(host)
            
            os_dict["runtime"]=self.parse_runtime(xmlroot)
            os_dict["stats"]=stats
            return os_dict
            
        except Exception as e:
            raise(e)
        else:
            return os_identified
    
    def parse_os(self, os_results):
        """
        parses os results
        """
        os = os_results.find("os")
        os_list = []
        
        if os is not None:
            for match in os.findall("osmatch"):
                attrib = match.attrib

<<<<<<< HEAD
                for osclass in match.findall("osclass"):
                    attrib["osclass"]=osclass.attrib
=======
                                for cp in port.find("service").findall("cpe"):
                                    cpe_list = []
                                    cpe_list.append({"cpe": cp.text})
                                    service["cpe"] = cpe_list
                            if port.findall('script') is not None:
                                service['scripts'] = self.parse_scripts(port.findall('script'))

                            services_result.append(service)
>>>>>>> 02faf50b

                    for cpe in osclass.findall("cpe"):
                        attrib["cpe"]=cpe.text
                os_list.append(attrib)
            return os_list
        else:
            return {}
            
    def parse_ports(self, xml_hosts):
        """
        Parse parts from xml
        """
        open_ports_list = []
        
        for port in xml_hosts.findall("ports/port"):
            open_ports = {}            
            for key in port.attrib:
                open_ports[key]=port.attrib.get(key)
                
            if(port.find('state') is not None):
                for key in port.find('state').attrib:
                    open_ports[key]=port.find("state").attrib.get(key)
           
            if(port.find('service') is not None):
                open_ports["service"]=port.find("service").attrib
                
                for cp in port.find("service").findall("cpe"):
                    cpe_list = []
                    cpe_list.append({"cpe": cp.text})
                    open_ports["cpe"] = cpe_list
            open_ports_list.append(open_ports)
        return open_ports_list
                    
    def parse_runtime(self, xml):
        """
        Parse parts from xml
        """
        runstats = xml.find("runstats")
        runtime = {}
        
        if runstats is not None:
            if runstats.find("finished") is not None:
                return runstats.find("finished").attrib
                
    def total_hosts(self, xml):
        """
        Parse parts from xml
        """
        hosts = xml.find("runstats/hosts")
        if hosts is not None:
            return hosts.attrib
        return {}
        
    def parse_mac_address(self, xml):
        """
        Parse parts from xml
        """
        addresses = xml.findall("host/address")
        
        for addr in addresses:
            if(addr.attrib.get("addrtype") == "mac"):
                return addr.attrib
        return {}
        
    def parse_hostnames(self, host):
        """
        Parse parts from xml
        """
        hostnames = host.findall("hostnames/hostname")
        hostnames_list = []
        
        for host in hostnames:
            hostnames_list.append(host.attrib)
        return hostnames_list
    
    def get_hostname_state(self, xml):
        """
        Parse parts from xml
        """
<<<<<<< HEAD
        state = xml.find("status")
        if(state is not None):
            return state.attrib
        return {}
=======
        try:
            os_identified = []

            host = xmlroot.find("host")
            if host is not None:
                os = host.find("os")

                if os is not None:
                    for match in os.findall("osmatch"):
                        attrib = match.attrib

                        for osclass in match.findall("osclass"):
                            attrib["osclass"]=osclass.attrib

                            for cpe in osclass.findall("cpe"):
                                attrib["cpe"]=cpe.text
                        os_identified.append(attrib)
        except Exception as e:
            raise(e)
        else:
            return os_identified

    def parse_scripts(self, scripts_xml):
        scripts = []

        for script_xml in scripts_xml:
            script_name = script_xml.attrib.get('id')
            raw_output = script_xml.attrib.get('output')

            data = self.convert_xml_elements(script_xml)
            if script_xml.findall('table') is not None:
                tables = script_xml.findall('table')
                child_data = self.convert_xml_tables(tables)
                for k in child_data:
                    if {} != k:
                        data[k] = child_data[k]

            scripts.append({
                'name': script_name,
                'raw': raw_output,
                'data': data
            })

        return scripts

    def convert_xml_tables(self, xml_tables):
        data = {}
        for xml_table in xml_tables:
            key = xml_table.attrib.get('key')
            child_data = self.convert_xml_elements(xml_table)
            if key is None:
                if {} != child_data:
                    a = data.get('children', [])
                    data['children'] = a + [child_data]
            else:
                if xml_table.findall('table') is not None:
                    data[key] = self.convert_xml_tables(xml_table.findall('table'))
                if {} != child_data:
                    a = data.get(key, {})
                    b = a.get('children', [])
                    a['children'] = b + [child_data]

        return data

    def convert_xml_elements(self, xml_obj):
        elements = {}
        elem_counter = 0
        for elem in xml_obj.findall('elem'):
            if None == elem.attrib.get('key'):
                elements[elem_counter] = elem.text
            else:
                elements[elem.attrib.get('key')] = elem.text
            elem_counter += 1
        return elements
>>>>>>> 02faf50b
<|MERGE_RESOLUTION|>--- conflicted
+++ resolved
@@ -38,163 +38,6 @@
         self.xml_et = xml_et
         self.xml_root = None
         
-<<<<<<< HEAD
-=======
-    def parse_nmap_listscan(self, xml_root):
-        """
-        Performs parsin for nmap listscan xml rests
-        @ return DICT
-        """
-        host_list = []
-        try:
-            
-            if not xml_root:
-                return host_list
-            self.xml_root == xml_root
-            
-            hosts = xml_root.findall("host")
-            for host in hosts:
-                attrib = dict()
-
-                if host.find("status") is not None:
-                    attrib = host.find("status").attrib
-
-                if host.find("address") is not None:
-                    for attr in host.find("address").attrib:
-                        attrib[attr]=host.find("address").attrib.get(attr)
-                        
-                host_list.append(attrib)
-            return host_list
-            
-        except Exception:
-            return host_list
-            
-    def parse_nmap_subnetscan(self, xml_root):
-        """
-        Performs parsin for nmap listscan xml rests
-        @ return DICT
-        """
-        host_list = []
-        try:
-            
-            if not xml_root:
-                return host_list
-            self.xml_root == xml_root
-            
-            hosts = xml_root.findall("host")
-            
-            for host in hosts:
-                attrib = host.find("address").attrib
-                ports = []
-                
-                if host.find("hostnames") is not None:
-                    for hn in host.find("hostnames").findall("hostname"):
-                        attrib["hostname"]=hn.attrib.get("name")
-                        attrib["ptr"]=hn.attrib.get("type")
-                
-                if host.find("ports") is not None:
-                    for port in host.find("ports").findall("port"):
-                        port_attrib = port.attrib
-                        ports.append(
-                            {
-                                "port": port_attrib.get("portid"),
-                                "protocol": port_attrib.get("protocol"),
-                                "state": port.find("state").attrib.get("state"),
-                                "scripts": self.parse_scripts(port.findall('script')) if port.findall('script') is not None else []
-                            }
-                        )
-                        
-                attrib["ports"]=ports
-                
-                host_list.append(attrib)
-            return host_list
-            
-        except Exception as e:
-            raise 
-            return host_list
-        
-    def parse_nmap_pingscan(self, xml_root):
-        """
-        Performs parsing for nmap pingscan xml rests
-        @ return DICT
-        """
-        ping_status_list = []
-        try:
-            
-            if not xml_root:
-                return host_list
-            self.xml_root == xml_root
-            
-            for host in xml_root.findall("host"):
-                host_ping_status = dict()
-                if(host):
-                    host_ping_status = host.find('status').attrib
-                    address = []
-                    hostname = []
-                    
-                    for addr in host.findall("address"):
-                        address.append(addr.attrib)
-                    host_ping_status["addresses"]=address
-                    
-                    if host.find("hostnames") is not None:
-                        for host_n in host.find("hostnames").findall("hostname"):
-                            hostname.append(host_n.attrib)
-                    host_ping_status["hostname"]=hostname
-                ping_status_list.append(host_ping_status)
-            return ping_status_list
-        except Exception as e:
-            raise
-            
-    def parse_nmap_idlescan(self, xml_root):
-        """
-        Performs parsing for nmap idlescan xml rests
-        @ return DICT
-        """
-        idle_scan = dict()
-        try:
-            
-            if not xml_root:
-                return host_list
-            self.xml_root == xml_root
-            host = xml_root.find("host")
-            
-            if host is not None:
-                address = []
-                hostname = []
-                ports = []
-                
-                for addr in host.findall("address"):
-                    address.append(addr.attrib)
-                idle_scan["addresses"]=address
-                
-                if host.find("hostnames") is not None:
-                    for host_n in host.find("hostnames").findall("hostname"):
-                        hostname.append(host_n.attrib)
-                idle_scan["hostname"]=hostname
-                
-                port = host.find("ports")
-                port_dict = dict()
-                
-                if port is not None:
-                    for open_ports in port.findall("port"):
-                        port_dict = open_ports.attrib
-                        
-                        if open_ports.find('state') is not None:
-                            port_dict['state']=open_ports.find('state').attrib
-                            
-                        if open_ports.find('service') is not None:
-                            port_dict['service']=open_ports.find('service').attrib
-
-                        if port.findall('script') is not None:
-                            open_ports['scripts'] = self.parse_scripts(port.findall('script'))
-                            
-                idle_scan["ports"]=port_dict
-                
-            return idle_scan
-        except Exception as e:
-            raise
-        
->>>>>>> 02faf50b
     def filter_subdomains(self, xmlroot):
         """
         Given the xmlroot return the all the ports that are open from 
@@ -250,45 +93,20 @@
                 address = hosts.find("address").get("addr")
                 port_result_dict[address]={} # A little trick to avoid errors
                 
-<<<<<<< HEAD
                 port_result_dict[address]["osmatch"]=self.parse_os(hosts)
                 port_result_dict[address]["ports"] = self.parse_ports(hosts)
                 port_result_dict[address]["hostname"] = self.parse_hostnames(hosts)
                 port_result_dict[address]["macaddress"] = self.parse_mac_address(hosts)
                 port_result_dict[address]["state"] = self.get_hostname_state(hosts)
-=======
-                ports = hosts.find("ports").findall("port")
-                port_results =[]
-                
-                for port in ports:
-                    open_ports = {}
-                    open_ports["host"]=address
-                    for key in port.attrib:
-                        open_ports[key]=port.attrib.get(key)
-                        
-                    if port.find('state') is not None:
-                        for key in port.find('state').attrib:
-                            open_ports[key]=port.find("state").attrib.get(key)
-
-                    if port.find("service") is not None:
-                        open_ports["service"]=port.find("service").attrib
-
-                    if port.findall('script') is not None:
-                        open_ports['scripts'] = self.parse_scripts(port.findall('script'))
-
-                    port_results.append(open_ports)
-                port_result_dict[address]=port_results
->>>>>>> 02faf50b
                 
             port_result_dict["stats"]=stats
             port_result_dict["runtime"]=self.parse_runtime(xmlroot)
-            port_result_dict["totals"]=self.total_hosts(xmlroot)
             
         except Exception as e:
             raise(e)
         else:
             return port_result_dict
-    
+   
     def os_identifier_parser(self, xmlroot):
         """
         Parser for identified os
@@ -299,33 +117,9 @@
             hosts = xmlroot.findall("host")
             stats = xmlroot.attrib
             
-<<<<<<< HEAD
             for host in hosts:
                 address = host.find("address").get("addr")
                 os_dict[address]={}
-=======
-            for hosts in scanned_host:
-                address = hosts.find("address").get("addr")
-                
-                ports = hosts.find("ports").findall("extraports")
-                port_results =[]
-                
-                for port in ports:
-                    open_ports = {}
-                    open_ports["host"]=address
-                    for key in port.attrib:
-                        open_ports[key]=port.attrib.get(key)
-                    
-                    if port.find("extrareasons") is not None:
-                        for extra in port.findall("extrareasons"):
-                            open_ports["extrareasons"]=extra.attrib
-
-                    if port.findall('script') is not None:
-                        open_ports['scripts'] = self.parse_scripts(port.findall('script'))
-                            
-                    port_results.append(open_ports)
-                port_result_dict[address]=port_results
->>>>>>> 02faf50b
                 
                 os_dict[address]["osmatch"]=self.parse_os(host)
                 os_dict[address]["ports"] = self.parse_ports(host)
@@ -352,19 +146,8 @@
             for match in os.findall("osmatch"):
                 attrib = match.attrib
 
-<<<<<<< HEAD
                 for osclass in match.findall("osclass"):
                     attrib["osclass"]=osclass.attrib
-=======
-                                for cp in port.find("service").findall("cpe"):
-                                    cpe_list = []
-                                    cpe_list.append({"cpe": cp.text})
-                                    service["cpe"] = cpe_list
-                            if port.findall('script') is not None:
-                                service['scripts'] = self.parse_scripts(port.findall('script'))
-
-                            services_result.append(service)
->>>>>>> 02faf50b
 
                     for cpe in osclass.findall("cpe"):
                         attrib["cpe"]=cpe.text
@@ -395,7 +178,11 @@
                     cpe_list = []
                     cpe_list.append({"cpe": cp.text})
                     open_ports["cpe"] = cpe_list
+            
+            # Script
+            open_ports["scripts"]=self.parse_scripts(port.findall('script')) if port.findall('script') is not None else []
             open_ports_list.append(open_ports)
+            
         return open_ports_list
                     
     def parse_runtime(self, xml):
@@ -408,16 +195,7 @@
         if runstats is not None:
             if runstats.find("finished") is not None:
                 return runstats.find("finished").attrib
-                
-    def total_hosts(self, xml):
-        """
-        Parse parts from xml
-        """
-        hosts = xml.find("runstats/hosts")
-        if hosts is not None:
-            return hosts.attrib
-        return {}
-        
+    
     def parse_mac_address(self, xml):
         """
         Parse parts from xml
@@ -427,8 +205,7 @@
         for addr in addresses:
             if(addr.attrib.get("addrtype") == "mac"):
                 return addr.attrib
-        return {}
-        
+    
     def parse_hostnames(self, host):
         """
         Parse parts from xml
@@ -444,34 +221,10 @@
         """
         Parse parts from xml
         """
-<<<<<<< HEAD
         state = xml.find("status")
         if(state is not None):
             return state.attrib
-        return {}
-=======
-        try:
-            os_identified = []
-
-            host = xmlroot.find("host")
-            if host is not None:
-                os = host.find("os")
-
-                if os is not None:
-                    for match in os.findall("osmatch"):
-                        attrib = match.attrib
-
-                        for osclass in match.findall("osclass"):
-                            attrib["osclass"]=osclass.attrib
-
-                            for cpe in osclass.findall("cpe"):
-                                attrib["cpe"]=cpe.text
-                        os_identified.append(attrib)
-        except Exception as e:
-            raise(e)
-        else:
-            return os_identified
-
+    
     def parse_scripts(self, scripts_xml):
         scripts = []
 
@@ -523,5 +276,4 @@
             else:
                 elements[elem.attrib.get('key')] = elem.text
             elem_counter += 1
-        return elements
->>>>>>> 02faf50b
+        return elements